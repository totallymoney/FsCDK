namespace FsCDK

open Amazon.CDK
open Amazon.CDK.AWS.DynamoDB
open Amazon.CDK.AWS.S3

// ============================================================================
// DynamoDB Table Configuration DSL
// ============================================================================

type TableConfig =
    { TableName: string
<<<<<<< HEAD
      ConstructId: string option // Optional custom construct ID
=======
      ConstructId: string option
>>>>>>> b85344d9
      PartitionKey: (string * AttributeType) option
      SortKey: (string * AttributeType) option
      BillingMode: BillingMode option
      RemovalPolicy: RemovalPolicy option
      PointInTimeRecovery: bool option
      ImportSource: IImportSourceSpecification option }

type TableSpec =
    { TableName: string
      ConstructId: string
      Props: TableProps }

type TableBuilder(name: string) =
    member _.Yield _ : TableConfig =
        { TableName = name
          ConstructId = None
          PartitionKey = None
          SortKey = None
          BillingMode = None
          RemovalPolicy = None
          PointInTimeRecovery = None
          ImportSource = None }

    member _.Zero() : TableConfig =
        { TableName = name
          ConstructId = None
          PartitionKey = None
          SortKey = None
          BillingMode = None
          RemovalPolicy = None
          PointInTimeRecovery = None
          ImportSource = None }

    member _.Run(config: TableConfig) : TableSpec =
<<<<<<< HEAD
        // Table name is required
=======
>>>>>>> b85344d9
        let tableName = config.TableName

        let constructId = config.ConstructId |> Option.defaultValue tableName

        let props = TableProps(TableName = tableName)

        match config.PartitionKey with
        | Some(name, attrType) -> props.PartitionKey <- Attribute(Name = name, Type = attrType)
        | None -> failwith "Partition key is required for DynamoDB table"

        config.SortKey
        |> Option.iter (fun (name, attrType) -> props.SortKey <- Attribute(Name = name, Type = attrType))

        config.BillingMode |> Option.iter (fun mode -> props.BillingMode <- mode)

        config.RemovalPolicy
        |> Option.iter (fun policy -> props.RemovalPolicy <- System.Nullable<RemovalPolicy>(policy))

        config.PointInTimeRecovery
        |> Option.iter (fun enabled ->
            if enabled then
                props.PointInTimeRecoverySpecification <-
                    PointInTimeRecoverySpecification(PointInTimeRecoveryEnabled = true))

        config.ImportSource |> Option.iter (fun spec -> props.ImportSource <- spec)

        { TableName = tableName
          ConstructId = constructId
          Props = props }

    [<CustomOperation("constructId")>]
    member _.ConstructId(config: TableConfig, id: string) = { config with ConstructId = Some id }

    [<CustomOperation("partitionKey")>]
    member _.PartitionKey(config: TableConfig, name: string, attrType: AttributeType) =
        { config with
            PartitionKey = Some(name, attrType) }

    [<CustomOperation("sortKey")>]
    member _.SortKey(config: TableConfig, name: string, attrType: AttributeType) =
        { config with
            SortKey = Some(name, attrType) }

    [<CustomOperation("billingMode")>]
    member _.BillingMode(config: TableConfig, mode: BillingMode) = { config with BillingMode = Some mode }

    [<CustomOperation("removalPolicy")>]
    member _.RemovalPolicy(config: TableConfig, policy: RemovalPolicy) =
        { config with
            RemovalPolicy = Some policy }

    [<CustomOperation("pointInTimeRecovery")>]
    member _.PointInTimeRecovery(config: TableConfig, enabled: bool) =
        { config with
            PointInTimeRecovery = Some enabled }

    [<CustomOperation("importSource")>]
    member _.ImportSource(config: TableConfig, spec: IImportSourceSpecification) =
        { config with ImportSource = Some spec }

// ============================================================================
// ImportSourceSpecification Builder DSL
// ============================================================================

type ImportSourceConfig =
    { Bucket: IBucket option
      InputFormat: InputFormat option
      BucketOwner: string option
      CompressionType: InputCompressionType option
      KeyPrefix: string option }

type ImportSourceBuilder() =
    member _.Yield _ : ImportSourceConfig =
        { Bucket = None
          InputFormat = None
          BucketOwner = None
          CompressionType = None
          KeyPrefix = None }

    member _.Zero() : ImportSourceConfig =
        { Bucket = None
          InputFormat = None
          BucketOwner = None
          CompressionType = None
          KeyPrefix = None }

    member _.Run(config: ImportSourceConfig) : IImportSourceSpecification =
        let spec = ImportSourceSpecification()

        let bucket =
            match config.Bucket with
            | Some b -> b
            | None -> failwith "ImportSource.bucket is required"

        let input =
            match config.InputFormat with
            | Some i -> i
            | None -> failwith "ImportSource.inputFormat is required"

        spec.Bucket <- bucket
        spec.InputFormat <- input

        config.BucketOwner |> Option.iter (fun o -> spec.BucketOwner <- o)
        config.CompressionType |> Option.iter (fun c -> spec.CompressionType <- c)
        config.KeyPrefix |> Option.iter (fun k -> spec.KeyPrefix <- k)

        spec :> IImportSourceSpecification

    [<CustomOperation("bucket")>]
    member _.Bucket(config: ImportSourceConfig, bucket: IBucket) = { config with Bucket = Some bucket }

    [<CustomOperation("inputFormat")>]
    member _.InputFormat(config: ImportSourceConfig, input: InputFormat) =
        { config with InputFormat = Some input }

    [<CustomOperation("bucketOwner")>]
    member _.BucketOwner(config: ImportSourceConfig, owner: string) =
        { config with BucketOwner = Some owner }

    [<CustomOperation("compressionType")>]
    member _.CompressionType(config: ImportSourceConfig, c: InputCompressionType) =
        { config with CompressionType = Some c }

    [<CustomOperation("keyPrefix")>]
    member _.KeyPrefix(config: ImportSourceConfig, prefix: string) = { config with KeyPrefix = Some prefix }<|MERGE_RESOLUTION|>--- conflicted
+++ resolved
@@ -10,11 +10,7 @@
 
 type TableConfig =
     { TableName: string
-<<<<<<< HEAD
-      ConstructId: string option // Optional custom construct ID
-=======
       ConstructId: string option
->>>>>>> b85344d9
       PartitionKey: (string * AttributeType) option
       SortKey: (string * AttributeType) option
       BillingMode: BillingMode option
@@ -49,10 +45,6 @@
           ImportSource = None }
 
     member _.Run(config: TableConfig) : TableSpec =
-<<<<<<< HEAD
-        // Table name is required
-=======
->>>>>>> b85344d9
         let tableName = config.TableName
 
         let constructId = config.ConstructId |> Option.defaultValue tableName
