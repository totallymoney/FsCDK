--- conflicted
+++ resolved
@@ -526,14 +526,10 @@
     /// Creates a new Route 53 A record builder.
     /// Example: aRecord "www" { zone myZone; target myTarget }
     /// </summary>
-<<<<<<< HEAD
-    let aRecord recordName = Route53ARecordBuilder recordName
+    let aRecord name = Route53ARecordBuilder(name)
 
     /// <summary>
     /// Creates a new Route 53 health check builder.
     /// Example: healthCheck "my-endpoint" { domainName "api.example.com"; resourcePath "/health" }
     /// </summary>
-    let healthCheck name = Route53HealthCheckBuilder name
-=======
-    let aRecord name = Route53ARecordBuilder(name)
->>>>>>> 90520c6e
+    let healthCheck name = Route53HealthCheckBuilder name