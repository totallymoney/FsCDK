--- conflicted
+++ resolved
@@ -7,31 +7,13 @@
 type AppBuilder() =
     member _.Yield _ = []
 
-<<<<<<< HEAD
-    // Allow yielding StackSpec directly for implicit syntax
-=======
->>>>>>> b85344d9
     member _.Yield(stackSpec: StackSpec) = [ stackSpec ]
 
     member _.Zero() = []
 
-<<<<<<< HEAD
-    // Combine stacks when multiple is yielded
-    member _.Combine(specs1: StackSpec list, specs2: StackSpec list) = specs1 @ specs2
-
-    // Delay for proper computation expression evaluation
-    member _.Delay(f: unit -> StackSpec list) = f ()
-
-    [<CustomOperation("stacks")>]
-    member _.Stacks(_, specs: StackSpec seq) = Seq.toList specs
-
-    member _.Run(specs: StackSpec list) =
-        let app = App()
-=======
     member _.Combine(specs1: StackSpec list, specs2: StackSpec list) = specs1 @ specs2
 
     member _.Delay(f: unit -> StackSpec list) = f ()
->>>>>>> b85344d9
 
     member _.Run(specs: StackSpec list) =
         let app = App()
@@ -54,10 +36,6 @@
 
             stackVersion |> Option.iter (fun v -> stack.Node.SetContext("stack-version", v))
 
-<<<<<<< HEAD
-            // Process operations using the processOperation function
-=======
->>>>>>> b85344d9
             let config: StackConfig =
                 { Name = spec.Name
                   Environment = spec.Environment
@@ -71,10 +49,6 @@
         app
 
     member _.RunWithApp(specs: StackSpec list, app: App) =
-<<<<<<< HEAD
-        // Get version from CDK context (can be overridden per stack)
-=======
->>>>>>> b85344d9
         let globalVersion =
             match app.Node.TryGetContext("version") with
             | null -> None
@@ -93,10 +67,6 @@
 
             stackVersion |> Option.iter (fun v -> stack.Node.SetContext("stack-version", v))
 
-<<<<<<< HEAD
-            // Process operations using the processOperation function
-=======
->>>>>>> b85344d9
             let config: StackConfig =
                 { Name = spec.Name
                   Environment = spec.Environment
