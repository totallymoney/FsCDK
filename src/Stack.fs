namespace FsCDK

open Amazon.CDK
open Amazon.CDK.AWS.DynamoDB
open Amazon.CDK.AWS.Lambda
open Amazon.CDK.AWS.SNS
<<<<<<< HEAD
open Amazon.CDK.AWS.SSM
=======
open Amazon.CDK.AWS.SQS
>>>>>>> b85344d9

// ============================================================================
// Operation Types - Unified Discriminated Union
// ============================================================================

type Operation =
<<<<<<< HEAD
    | Table of TableSpec
    | Function of FunctionSpec
    | DockerImageFunction of DockerImageFunctionSpec
    | Grant of GrantSpec
    | Topic of TopicSpec
    | Queue of QueueSpec
    | Subscription of SubscriptionSpec
    | Datadog of bool
=======
    | TableOp of TableSpec
    | FunctionOp of FunctionSpec
    | DockerImageFunctionOp of DockerImageFunctionSpec
    | GrantOp of GrantSpec
    | TopicOp of TopicSpec
    | QueueOp of QueueSpec
    | SubscriptionOp of SubscriptionSpec
>>>>>>> b85344d9

// ============================================================================
// Stack and App Configuration DSL
// ============================================================================

type StackConfig =
    { Name: string
      Environment: string option
      Version: string option
      Props: StackProps option
      Operations: Operation list }

type StackSpec =
    { Name: string
      Environment: string option
      Version: string option
      Props: StackProps option
      Operations: Operation list }

type StackBuilder(name) =

    member _.Yield _ : StackConfig =
        { Name = name
          Environment = None
          Version = None
          Props = None
          Operations = [] }

<<<<<<< HEAD
    // Allow yielding operations directly - this is the key for Pattern 2
    member _.Yield(op: Operation) : StackConfig =
=======
    member _.Yield(tableSpec: TableSpec) : StackConfig =
>>>>>>> b85344d9
        { Name = name
          Environment = None
          Version = None
          Props = None
<<<<<<< HEAD
          Operations = [ op ] }
=======
          Operations = [ TableOp tableSpec ] }

    member _.Yield(funcSpec: FunctionSpec) : StackConfig =
        { Name = name
          Environment = None
          Version = None
          Props = None
          Operations = [ FunctionOp funcSpec ] }

    member _.Yield(dockerSpec: DockerImageFunctionSpec) : StackConfig =
        { Name = name
          Environment = None
          Version = None
          Props = None
          Operations = [ DockerImageFunctionOp dockerSpec ] }

    member _.Yield(grantSpec: GrantSpec) : StackConfig =
        { Name = name
          Environment = None
          Version = None
          Props = None
          Operations = [ GrantOp grantSpec ] }

    member _.Yield(topicSpec: TopicSpec) : StackConfig =
        { Name = name
          Environment = None
          Version = None
          Props = None
          Operations = [ TopicOp topicSpec ] }

    member _.Yield(queueSpec: QueueSpec) : StackConfig =
        { Name = name
          Environment = None
          Version = None
          Props = None
          Operations = [ QueueOp queueSpec ] }

    member _.Yield(subSpec: SubscriptionSpec) : StackConfig =
        { Name = name
          Environment = None
          Version = None
          Props = None
          Operations = [ SubscriptionOp subSpec ] }

    member _.Yield(props: StackProps) : StackConfig =
        { Name = name
          Environment = None
          Version = None
          Props = Some props
          Operations = [] }
>>>>>>> b85344d9

    member _.Zero() : StackConfig =
        { Name = name
          Environment = None
          Version = None
          Props = None
          Operations = [] }

<<<<<<< HEAD
    // Combine multiple operations - essential for Pattern 2
=======
>>>>>>> b85344d9
    member _.Combine(state1: StackConfig, state2: StackConfig) : StackConfig =
        { Name = state1.Name
          Environment =
            if state1.Environment.IsSome then
                state1.Environment
            else
                state2.Environment
          Version =
            if state1.Version.IsSome then
                state1.Version
            else
                state2.Version
          Props = if state1.Props.IsSome then state1.Props else state2.Props
          Operations = state1.Operations @ state2.Operations }

<<<<<<< HEAD
    // Delay for proper computation expression evaluation
    member _.Delay(f: unit -> StackConfig) : StackConfig = f ()

    member _.Run(config: StackConfig) : StackSpec =
        // Stack name is required
=======
    member _.Delay(f: unit -> StackConfig) : StackConfig = f ()

    member _.Run(config: StackConfig) : StackSpec =
>>>>>>> b85344d9
        let name = config.Name

        { Name = name
          Environment = config.Environment
          Version = config.Version
          Props = config.Props
          Operations = config.Operations }

<<<<<<< HEAD
    // Configuration operations
=======
>>>>>>> b85344d9
    [<CustomOperation("env")>]
    member _.Environment(config: StackConfig, value: string) : StackConfig =
        { config with Environment = Some value }

    [<CustomOperation("version")>]
    member _.Version(config: StackConfig, value: string) : StackConfig = { config with Version = Some value }

<<<<<<< HEAD
    [<CustomOperation("props")>]
    member _.Props(config: StackConfig, value: StackProps) : StackConfig = { config with Props = Some value }

=======
>>>>>>> b85344d9
// ============================================================================
// Helper Functions - Process Operations in Stack
// ============================================================================

module StackOperations =
    // Process a single operation on a stack
    let processOperation (stack: Stack) (config: StackConfig) (operation: Operation) : unit =
        match operation with
<<<<<<< HEAD
        | Table tableSpec ->
            Amazon.CDK.AWS.DynamoDB.Table(stack, tableSpec.ConstructId, tableSpec.Props)
            |> ignore

        | Function lambdaSpec ->
            Amazon.CDK.AWS.Lambda.Function(stack, lambdaSpec.ConstructId, lambdaSpec.Props)
            |> ignore

        | DockerImageFunction imageLambdaSpec ->
=======
        | TableOp tableSpec -> Table(stack, tableSpec.ConstructId, tableSpec.Props) |> ignore

        | FunctionOp lambdaSpec -> Function(stack, lambdaSpec.ConstructId, lambdaSpec.Props) |> ignore

        | DockerImageFunctionOp imageLambdaSpec ->
>>>>>>> b85344d9
            // Create code lazily to avoid JSII side effects during spec construction
            imageLambdaSpec.Props.Code <- DockerImageCode.FromImageAsset(imageLambdaSpec.Code)
            // Apply deferred timeout to avoid jsii in tests
            if imageLambdaSpec.TimeoutSeconds.HasValue then
                imageLambdaSpec.Props.Timeout <- Duration.Seconds(imageLambdaSpec.TimeoutSeconds.Value)

<<<<<<< HEAD
            Amazon.CDK.AWS.Lambda.DockerImageFunction(stack, imageLambdaSpec.ConstructId, imageLambdaSpec.Props)
            |> ignore

        | Grant grantSpec -> Grants.processGrant stack grantSpec

        | Topic topicSpec ->
            Amazon.CDK.AWS.SNS.Topic(stack, topicSpec.ConstructId, topicSpec.Props)
            |> ignore

        | Queue queueSpec -> SQS.processQueue stack queueSpec

        | Subscription subscriptionSpec -> SNS.processSubscription stack subscriptionSpec

        | Datadog enabled ->
            if enabled then
                // Get env and version from the stack context or config
                let env =
                    match config.Environment with
                    | Some e -> e
                    | None ->
                        match stack.Node.TryGetContext("environment") with
                        | null -> "dev"
                        | e -> e.ToString()

                let version =
                    match config.Version with
                    | Some v -> v
                    | None ->
                        match stack.Node.TryGetContext("stack-version") with
                        | null ->
                            match stack.Node.TryGetContext("version") with
                            | null -> "local-dev"
                            | v -> v.ToString()
                        | v -> v.ToString()

                // Find all Function constructs in the stack and configure Datadog
                for child in stack.Node.Children do
                    match child with
                    | :? Function as lambda ->
                        // Configure Datadog for the Lambda function
                        let settings = DatadogConfig.getDefaultSettings env version
                        DatadogConfig.configureDatadogForLambda stack lambda settings
                    | _ -> ()

                // Configure Datadog log forwarding
                printfn $"Datadog integration enabled for stack: {stack.StackName}"

                // Get the Datadog forwarder ARN from SSM
                let ddForwarderArn =
                    StringParameter.ValueForStringParameter(stack, "/datadog/forwarder-arn")

                // Use the module-based approach for simplicity and clarity
                DatadogLogSubscription.configureStackLogSubscriptions stack ddForwarderArn
=======
            DockerImageFunction(stack, imageLambdaSpec.ConstructId, imageLambdaSpec.Props)
            |> ignore

        | GrantOp grantSpec -> Grants.processGrant stack grantSpec

        | TopicOp topicSpec -> Topic(stack, topicSpec.ConstructId, topicSpec.Props) |> ignore

        | QueueOp queueSpec ->
            // Build QueueProps from spec (convert primitives to Duration etc.)
            let props = QueueProps()
            props.QueueName <- queueSpec.QueueName

            queueSpec.VisibilityTimeout
            |> Option.iter (fun v -> props.VisibilityTimeout <- Duration.Seconds(v))

            queueSpec.MessageRetention
            |> Option.iter (fun r -> props.RetentionPeriod <- Duration.Seconds(r))

            queueSpec.FifoQueue |> Option.iter (fun f -> props.Fifo <- f)

            queueSpec.ContentBasedDeduplication
            |> Option.iter (fun c -> props.ContentBasedDeduplication <- c)

            queueSpec.DelaySeconds
            |> Option.iter (fun d -> props.DeliveryDelay <- Duration.Seconds(float d))

            match queueSpec.DeadLetterQueueName, queueSpec.MaxReceiveCount with
            | Some dlqName, Some maxReceive ->
                try
                    let dlq = stack.Node.FindChild(dlqName) :?> Queue
                    let dlqSpec = DeadLetterQueue(Queue = dlq, MaxReceiveCount = maxReceive)
                    props.DeadLetterQueue <- dlqSpec
                with ex ->
                    printfn $"Warning: Could not configure DLQ for queue %s{queueSpec.QueueName}: %s{ex.Message}"
            | _ -> ()

            Queue(stack, queueSpec.ConstructId, props) |> ignore

        | SubscriptionOp subscriptionSpec -> SNS.processSubscription stack subscriptionSpec
>>>>>>> b85344d9
<|MERGE_RESOLUTION|>--- conflicted
+++ resolved
@@ -4,27 +4,13 @@
 open Amazon.CDK.AWS.DynamoDB
 open Amazon.CDK.AWS.Lambda
 open Amazon.CDK.AWS.SNS
-<<<<<<< HEAD
-open Amazon.CDK.AWS.SSM
-=======
 open Amazon.CDK.AWS.SQS
->>>>>>> b85344d9
 
 // ============================================================================
 // Operation Types - Unified Discriminated Union
 // ============================================================================
 
 type Operation =
-<<<<<<< HEAD
-    | Table of TableSpec
-    | Function of FunctionSpec
-    | DockerImageFunction of DockerImageFunctionSpec
-    | Grant of GrantSpec
-    | Topic of TopicSpec
-    | Queue of QueueSpec
-    | Subscription of SubscriptionSpec
-    | Datadog of bool
-=======
     | TableOp of TableSpec
     | FunctionOp of FunctionSpec
     | DockerImageFunctionOp of DockerImageFunctionSpec
@@ -32,7 +18,6 @@
     | TopicOp of TopicSpec
     | QueueOp of QueueSpec
     | SubscriptionOp of SubscriptionSpec
->>>>>>> b85344d9
 
 // ============================================================================
 // Stack and App Configuration DSL
@@ -61,19 +46,11 @@
           Props = None
           Operations = [] }
 
-<<<<<<< HEAD
-    // Allow yielding operations directly - this is the key for Pattern 2
-    member _.Yield(op: Operation) : StackConfig =
-=======
     member _.Yield(tableSpec: TableSpec) : StackConfig =
->>>>>>> b85344d9
-        { Name = name
-          Environment = None
-          Version = None
-          Props = None
-<<<<<<< HEAD
-          Operations = [ op ] }
-=======
+        { Name = name
+          Environment = None
+          Version = None
+          Props = None
           Operations = [ TableOp tableSpec ] }
 
     member _.Yield(funcSpec: FunctionSpec) : StackConfig =
@@ -124,7 +101,6 @@
           Version = None
           Props = Some props
           Operations = [] }
->>>>>>> b85344d9
 
     member _.Zero() : StackConfig =
         { Name = name
@@ -133,10 +109,6 @@
           Props = None
           Operations = [] }
 
-<<<<<<< HEAD
-    // Combine multiple operations - essential for Pattern 2
-=======
->>>>>>> b85344d9
     member _.Combine(state1: StackConfig, state2: StackConfig) : StackConfig =
         { Name = state1.Name
           Environment =
@@ -152,17 +124,9 @@
           Props = if state1.Props.IsSome then state1.Props else state2.Props
           Operations = state1.Operations @ state2.Operations }
 
-<<<<<<< HEAD
-    // Delay for proper computation expression evaluation
     member _.Delay(f: unit -> StackConfig) : StackConfig = f ()
 
     member _.Run(config: StackConfig) : StackSpec =
-        // Stack name is required
-=======
-    member _.Delay(f: unit -> StackConfig) : StackConfig = f ()
-
-    member _.Run(config: StackConfig) : StackSpec =
->>>>>>> b85344d9
         let name = config.Name
 
         { Name = name
@@ -171,10 +135,6 @@
           Props = config.Props
           Operations = config.Operations }
 
-<<<<<<< HEAD
-    // Configuration operations
-=======
->>>>>>> b85344d9
     [<CustomOperation("env")>]
     member _.Environment(config: StackConfig, value: string) : StackConfig =
         { config with Environment = Some value }
@@ -182,12 +142,6 @@
     [<CustomOperation("version")>]
     member _.Version(config: StackConfig, value: string) : StackConfig = { config with Version = Some value }
 
-<<<<<<< HEAD
-    [<CustomOperation("props")>]
-    member _.Props(config: StackConfig, value: StackProps) : StackConfig = { config with Props = Some value }
-
-=======
->>>>>>> b85344d9
 // ============================================================================
 // Helper Functions - Process Operations in Stack
 // ============================================================================
@@ -196,84 +150,17 @@
     // Process a single operation on a stack
     let processOperation (stack: Stack) (config: StackConfig) (operation: Operation) : unit =
         match operation with
-<<<<<<< HEAD
-        | Table tableSpec ->
-            Amazon.CDK.AWS.DynamoDB.Table(stack, tableSpec.ConstructId, tableSpec.Props)
-            |> ignore
-
-        | Function lambdaSpec ->
-            Amazon.CDK.AWS.Lambda.Function(stack, lambdaSpec.ConstructId, lambdaSpec.Props)
-            |> ignore
-
-        | DockerImageFunction imageLambdaSpec ->
-=======
         | TableOp tableSpec -> Table(stack, tableSpec.ConstructId, tableSpec.Props) |> ignore
 
         | FunctionOp lambdaSpec -> Function(stack, lambdaSpec.ConstructId, lambdaSpec.Props) |> ignore
 
         | DockerImageFunctionOp imageLambdaSpec ->
->>>>>>> b85344d9
             // Create code lazily to avoid JSII side effects during spec construction
             imageLambdaSpec.Props.Code <- DockerImageCode.FromImageAsset(imageLambdaSpec.Code)
             // Apply deferred timeout to avoid jsii in tests
             if imageLambdaSpec.TimeoutSeconds.HasValue then
                 imageLambdaSpec.Props.Timeout <- Duration.Seconds(imageLambdaSpec.TimeoutSeconds.Value)
 
-<<<<<<< HEAD
-            Amazon.CDK.AWS.Lambda.DockerImageFunction(stack, imageLambdaSpec.ConstructId, imageLambdaSpec.Props)
-            |> ignore
-
-        | Grant grantSpec -> Grants.processGrant stack grantSpec
-
-        | Topic topicSpec ->
-            Amazon.CDK.AWS.SNS.Topic(stack, topicSpec.ConstructId, topicSpec.Props)
-            |> ignore
-
-        | Queue queueSpec -> SQS.processQueue stack queueSpec
-
-        | Subscription subscriptionSpec -> SNS.processSubscription stack subscriptionSpec
-
-        | Datadog enabled ->
-            if enabled then
-                // Get env and version from the stack context or config
-                let env =
-                    match config.Environment with
-                    | Some e -> e
-                    | None ->
-                        match stack.Node.TryGetContext("environment") with
-                        | null -> "dev"
-                        | e -> e.ToString()
-
-                let version =
-                    match config.Version with
-                    | Some v -> v
-                    | None ->
-                        match stack.Node.TryGetContext("stack-version") with
-                        | null ->
-                            match stack.Node.TryGetContext("version") with
-                            | null -> "local-dev"
-                            | v -> v.ToString()
-                        | v -> v.ToString()
-
-                // Find all Function constructs in the stack and configure Datadog
-                for child in stack.Node.Children do
-                    match child with
-                    | :? Function as lambda ->
-                        // Configure Datadog for the Lambda function
-                        let settings = DatadogConfig.getDefaultSettings env version
-                        DatadogConfig.configureDatadogForLambda stack lambda settings
-                    | _ -> ()
-
-                // Configure Datadog log forwarding
-                printfn $"Datadog integration enabled for stack: {stack.StackName}"
-
-                // Get the Datadog forwarder ARN from SSM
-                let ddForwarderArn =
-                    StringParameter.ValueForStringParameter(stack, "/datadog/forwarder-arn")
-
-                // Use the module-based approach for simplicity and clarity
-                DatadogLogSubscription.configureStackLogSubscriptions stack ddForwarderArn
-=======
             DockerImageFunction(stack, imageLambdaSpec.ConstructId, imageLambdaSpec.Props)
             |> ignore
 
@@ -312,5 +199,4 @@
 
             Queue(stack, queueSpec.ConstructId, props) |> ignore
 
-        | SubscriptionOp subscriptionSpec -> SNS.processSubscription stack subscriptionSpec
->>>>>>> b85344d9
+        | SubscriptionOp subscriptionSpec -> SNS.processSubscription stack subscriptionSpec