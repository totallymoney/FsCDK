namespace FsCDK

open Amazon.CDK
open Amazon.CDK.AWS.ElasticLoadBalancingV2
open Amazon.CDK.AWS.EC2

/// <summary>
/// High-level Application Load Balancer builder following AWS security best practices.
///
/// **Default Security Settings:**
/// - Internet-facing = false (internal by default for security)
/// - HTTP/2 = enabled
/// - Deletion protection = false (can be enabled for production)
/// - Drop invalid headers = true (security best practice)
///
/// **Rationale:**
/// These defaults follow AWS Well-Architected Framework:
/// - Internal ALBs by default prevent accidental public exposure
/// - HTTP/2 improves performance
/// - Dropping invalid headers prevents header injection attacks
///
/// **Escape Hatch:**
/// Access the underlying CDK ApplicationLoadBalancer via the `LoadBalancer` property
/// for advanced scenarios not covered by this builder.
/// </summary>
type ALBConfig =
    { LoadBalancerName: string
      ConstructId: string option
      Vpc: VpcRef option
      InternetFacing: bool option
      VpcSubnets: SubnetSelection option
      SecurityGroup: SecurityGroupRef option
      DeletionProtection: bool option
      Http2Enabled: bool option
      DropInvalidHeaderFields: bool option }

type ALBSpec =
    { LoadBalancerName: string
      ConstructId: string
      mutable LoadBalancer: ApplicationLoadBalancer
      Props: ApplicationLoadBalancerProps }

type ALBBuilder(name: string) =
    member _.Yield _ : ALBConfig =
        { LoadBalancerName = name
          ConstructId = None
          Vpc = None
          InternetFacing = Some false
          VpcSubnets = None
          SecurityGroup = None
          DeletionProtection = Some false
          Http2Enabled = Some true
          DropInvalidHeaderFields = Some true }

    member _.Zero() : ALBConfig =
        { LoadBalancerName = name
          ConstructId = None
          Vpc = None
          InternetFacing = Some false
          VpcSubnets = None
          SecurityGroup = None
          DeletionProtection = Some false
          Http2Enabled = Some true
          DropInvalidHeaderFields = Some true }

    member _.Combine(state1: ALBConfig, state2: ALBConfig) : ALBConfig =
        { LoadBalancerName = state2.LoadBalancerName
          ConstructId = state2.ConstructId |> Option.orElse state1.ConstructId
          Vpc = state2.Vpc |> Option.orElse state1.Vpc
          InternetFacing = state2.InternetFacing |> Option.orElse state1.InternetFacing
          VpcSubnets = state2.VpcSubnets |> Option.orElse state1.VpcSubnets
          SecurityGroup = state2.SecurityGroup |> Option.orElse state1.SecurityGroup
          DeletionProtection = state2.DeletionProtection |> Option.orElse state1.DeletionProtection
          Http2Enabled = state2.Http2Enabled |> Option.orElse state1.Http2Enabled
          DropInvalidHeaderFields = state2.DropInvalidHeaderFields |> Option.orElse state1.DropInvalidHeaderFields }

    member inline x.For(config: ALBConfig, [<InlineIfLambda>] f: unit -> ALBConfig) : ALBConfig =
        let newConfig = f ()
        x.Combine(config, newConfig)

    member _.Run(config: ALBConfig) : ALBSpec =
        let loadBalancerName = config.LoadBalancerName
        let constructId = config.ConstructId |> Option.defaultValue loadBalancerName

        let props = ApplicationLoadBalancerProps()
        props.LoadBalancerName <- loadBalancerName

        config.Vpc
        |> Option.iter (fun v -> props.Vpc <- FsCDK.VpcHelpers.resolveVpcRef v)

        config.InternetFacing |> Option.iter (fun v -> props.InternetFacing <- v)
        config.VpcSubnets |> Option.iter (fun v -> props.VpcSubnets <- v)

        config.SecurityGroup
        |> Option.iter (fun v -> props.SecurityGroup <- VpcHelpers.resolveSecurityGroupRef v)

        config.DeletionProtection
        |> Option.iter (fun v -> props.DeletionProtection <- v)

        config.Http2Enabled |> Option.iter (fun v -> props.Http2Enabled <- v)

        config.DropInvalidHeaderFields
        |> Option.iter (fun v -> props.DropInvalidHeaderFields <- v)

        { LoadBalancerName = loadBalancerName
          ConstructId = constructId
          LoadBalancer = null
          Props = props }

    [<CustomOperation("constructId")>]
    member _.ConstructId(config: ALBConfig, id: string) = { config with ConstructId = Some id }

    [<CustomOperation("vpc")>]
    member _.Vpc(config: ALBConfig, vpc: IVpc) =
        { config with
            Vpc = Some(FsCDK.VpcInterface vpc) }

    [<CustomOperation("vpc")>]
    member _.Vpc(config: ALBConfig, vpcSpec: FsCDK.VpcSpec) =
        { config with
            Vpc = Some(FsCDK.VpcSpecRef vpcSpec) }

    [<CustomOperation("internetFacing")>]
    member _.InternetFacing(config: ALBConfig, internetFacing: bool) =
        { config with
            InternetFacing = Some internetFacing }

    [<CustomOperation("vpcSubnets")>]
    member _.VpcSubnets(config: ALBConfig, subnets: SubnetSelection) =
        { config with
            VpcSubnets = Some subnets }

    [<CustomOperation("securityGroup")>]
    member _.SecurityGroup(config: ALBConfig, sg: ISecurityGroup) =
        { config with
            SecurityGroup = Some(SecurityGroupRef.SecurityGroupInterface sg) }

    [<CustomOperation("securityGroup")>]
    member _.SecurityGroup(config: ALBConfig, sg: SecurityGroupSpec) =
        { config with
            SecurityGroup = Some(SecurityGroupRef.SecurityGroupSpecRef sg) }

    [<CustomOperation("deletionProtection")>]
    member _.DeletionProtection(config: ALBConfig, enabled: bool) =
        { config with
            DeletionProtection = Some enabled }

    [<CustomOperation("http2Enabled")>]
    member _.Http2Enabled(config: ALBConfig, enabled: bool) =
        { config with
            Http2Enabled = Some enabled }

    [<CustomOperation("dropInvalidHeaderFields")>]
    member _.DropInvalidHeaderFields(config: ALBConfig, drop: bool) =
        { config with
            DropInvalidHeaderFields = Some drop }

/// <summary>
/// High-level ALB Target Group builder following AWS best practices.
///
/// **Default Settings:**
/// - Protocol = HTTP
/// - Port = 80
/// - Target type = IP (for Fargate)
/// - Deregistration delay = 30 seconds
/// - Health check enabled with sensible defaults
///
/// **Rationale:**
/// - IP target type required for Fargate tasks
/// - Shorter deregistration delay improves deployment speed
/// - Health checks ensure traffic only goes to healthy targets
/// </summary>
type ALBTargetGroupConfig =
    { TargetGroupName: string
      ConstructId: string option
      Vpc: FsCDK.VpcRef option
      Port: int voption
      Protocol: ApplicationProtocol voption
      TargetType: TargetType voption
      DeregistrationDelay: Duration option
      HealthCheckPath: string option
      HealthCheckInterval: Duration option
      HealthCheckTimeout: Duration option
      HealthyThresholdCount: int voption
      UnhealthyThresholdCount: int voption }

type ALBTargetGroupResource =
    {
        TargetGroupName: string
        ConstructId: string
        /// The underlying CDK ApplicationTargetGroup construct
        TargetGroup: ApplicationTargetGroup
    }

type ALBTargetGroupBuilder(name: string) =
    member _.Yield _ : ALBTargetGroupConfig =
        { TargetGroupName = name
          ConstructId = None
          Vpc = None
          Port = ValueSome 80
          Protocol = ValueSome ApplicationProtocol.HTTP
          TargetType = ValueSome TargetType.IP
          DeregistrationDelay = Some(Duration.Seconds 30.0)
          HealthCheckPath = Some "/health"
          HealthCheckInterval = Some(Duration.Seconds 30.0)
          HealthCheckTimeout = Some(Duration.Seconds 5.0)
          HealthyThresholdCount = ValueSome 2
          UnhealthyThresholdCount = ValueSome 3 }

    member _.Zero() : ALBTargetGroupConfig =
        { TargetGroupName = name
          ConstructId = None
          Vpc = None
          Port = ValueSome 80
          Protocol = ValueSome ApplicationProtocol.HTTP
          TargetType = ValueSome TargetType.IP
          DeregistrationDelay = Some(Duration.Seconds(30.0))
          HealthCheckPath = Some "/health"
          HealthCheckInterval = Some(Duration.Seconds(30.0))
          HealthCheckTimeout = Some(Duration.Seconds(5.0))
          HealthyThresholdCount = ValueSome 2
          UnhealthyThresholdCount = ValueSome 3 }

    member _.Combine(state1: ALBTargetGroupConfig, state2: ALBTargetGroupConfig) : ALBTargetGroupConfig =
        { TargetGroupName = state2.TargetGroupName
          ConstructId = state2.ConstructId |> Option.orElse state1.ConstructId
          Vpc = state2.Vpc |> Option.orElse state1.Vpc
          Port = state2.Port |> ValueOption.orElse state1.Port
          Protocol = state2.Protocol |> ValueOption.orElse state1.Protocol
          TargetType = state2.TargetType |> ValueOption.orElse state1.TargetType
          DeregistrationDelay = state2.DeregistrationDelay |> Option.orElse state1.DeregistrationDelay
          HealthCheckPath = state2.HealthCheckPath |> Option.orElse state1.HealthCheckPath
          HealthCheckInterval = state2.HealthCheckInterval |> Option.orElse state1.HealthCheckInterval
          HealthCheckTimeout = state2.HealthCheckTimeout |> Option.orElse state1.HealthCheckTimeout
          HealthyThresholdCount = state2.HealthyThresholdCount |> ValueOption.orElse state1.HealthyThresholdCount
          UnhealthyThresholdCount =
            state2.UnhealthyThresholdCount
            |> ValueOption.orElse state1.UnhealthyThresholdCount }

    member inline x.For
        (
            config: ALBTargetGroupConfig,
            [<InlineIfLambda>] f: unit -> ALBTargetGroupConfig
        ) : ALBTargetGroupConfig =
        let newConfig = f ()
        x.Combine(config, newConfig)

    member _.Run(config: ALBTargetGroupConfig) : ALBTargetGroupResource =
        let targetGroupName = config.TargetGroupName
        let constructId = config.ConstructId |> Option.defaultValue targetGroupName

        let props = ApplicationTargetGroupProps()
        props.TargetGroupName <- targetGroupName

        config.Vpc
        |> Option.iter (fun v -> props.Vpc <- FsCDK.VpcHelpers.resolveVpcRef v)

        config.Port
        |> ValueOption.iter (fun v -> props.Port <- System.Nullable<float>(float v))

        config.Protocol |> ValueOption.iter (fun v -> props.Protocol <- v)
        config.TargetType |> ValueOption.iter (fun v -> props.TargetType <- v)

        config.DeregistrationDelay
        |> Option.iter (fun v -> props.DeregistrationDelay <- v)

        // Configure health check
        let hc = HealthCheck()
        config.HealthCheckPath |> Option.iter (fun v -> hc.Path <- v)
        config.HealthCheckInterval |> Option.iter (fun v -> hc.Interval <- v)
        config.HealthCheckTimeout |> Option.iter (fun v -> hc.Timeout <- v)

        config.HealthyThresholdCount
        |> ValueOption.iter (fun v -> hc.HealthyThresholdCount <- System.Nullable<float>(float v))

        config.UnhealthyThresholdCount
        |> ValueOption.iter (fun v -> hc.UnhealthyThresholdCount <- System.Nullable<float>(float v))

        props.HealthCheck <- hc

        { TargetGroupName = targetGroupName
          ConstructId = constructId
          TargetGroup = null }

    [<CustomOperation("constructId")>]
    member _.ConstructId(config: ALBTargetGroupConfig, id: string) = { config with ConstructId = Some id }

    [<CustomOperation("vpc")>]
    member _.Vpc(config: ALBTargetGroupConfig, vpc: IVpc) =
        { config with
            Vpc = Some(FsCDK.VpcInterface vpc) }

    [<CustomOperation("vpc")>]
    member _.Vpc(config: ALBTargetGroupConfig, vpcSpec: FsCDK.VpcSpec) =
        { config with
            Vpc = Some(FsCDK.VpcSpecRef vpcSpec) }

    [<CustomOperation("port")>]
    member _.Port(config: ALBTargetGroupConfig, port: int) = { config with Port = ValueSome port }

    [<CustomOperation("protocol")>]
    member _.Protocol(config: ALBTargetGroupConfig, protocol: ApplicationProtocol) =
        { config with
            Protocol = ValueSome protocol }

    [<CustomOperation("targetType")>]
    member _.TargetType(config: ALBTargetGroupConfig, targetType: TargetType) =
        { config with
            TargetType = ValueSome targetType }

    [<CustomOperation("deregistrationDelay")>]
    member _.DeregistrationDelay(config: ALBTargetGroupConfig, delay: Duration) =
        { config with
            DeregistrationDelay = Some delay }

    [<CustomOperation("healthCheckPath")>]
    member _.HealthCheckPath(config: ALBTargetGroupConfig, path: string) =
        { config with
            HealthCheckPath = Some path }

    [<CustomOperation("healthCheckInterval")>]
    member _.HealthCheckInterval(config: ALBTargetGroupConfig, interval: Duration) =
        { config with
            HealthCheckInterval = Some interval }

    [<CustomOperation("healthCheckTimeout")>]
    member _.HealthCheckTimeout(config: ALBTargetGroupConfig, timeout: Duration) =
        { config with
            HealthCheckTimeout = Some timeout }

    [<CustomOperation("healthyThresholdCount")>]
    member _.HealthyThresholdCount(config: ALBTargetGroupConfig, count: int) =
        { config with
            HealthyThresholdCount = ValueSome count }

    [<CustomOperation("unhealthyThresholdCount")>]
    member _.UnhealthyThresholdCount(config: ALBTargetGroupConfig, count: int) =
        { config with
            UnhealthyThresholdCount = ValueSome count }

/// <summary>
/// High-level ALB Listener builder following AWS best practices.
///
/// **Default Settings:**
/// - Protocol = HTTP
/// - Port = 80
/// - Default action = fixed response (503)
///
/// **Rationale:**
/// - Fixed response by default prevents unhandled requests
/// - Explicit target group configuration required
/// </summary>
type ALBListenerConfig =
    { ConstructId: string option
      LoadBalancer: IApplicationLoadBalancer option
      Port: int voption
      Protocol: ApplicationProtocol voption
      DefaultTargetGroups: IApplicationTargetGroup list
      Certificates: IListenerCertificate list
      SslPolicy: SslPolicy voption }

type ALBListenerResource =
    {
        ConstructId: string
        /// The underlying CDK ApplicationListener construct
        Listener: ApplicationListener
    }

type ALBListenerBuilder(loadBalancer: IApplicationLoadBalancer) =
    member _.Yield _ : ALBListenerConfig =
        { ConstructId = None
          LoadBalancer = Some loadBalancer
          Port = ValueSome 80
          Protocol = ValueSome ApplicationProtocol.HTTP
          DefaultTargetGroups = []
          Certificates = []
          SslPolicy = ValueNone }

    member _.Zero() : ALBListenerConfig =
        { ConstructId = None
          LoadBalancer = Some loadBalancer
          Port = ValueSome 80
          Protocol = ValueSome ApplicationProtocol.HTTP
          DefaultTargetGroups = []
          Certificates = []
          SslPolicy = ValueNone }

    member _.Combine(state1: ALBListenerConfig, state2: ALBListenerConfig) : ALBListenerConfig =
        { ConstructId = state2.ConstructId |> Option.orElse state1.ConstructId
          LoadBalancer = state2.LoadBalancer |> Option.orElse state1.LoadBalancer
          Port = state2.Port |> ValueOption.orElse state1.Port
          Protocol = state2.Protocol |> ValueOption.orElse state1.Protocol
          DefaultTargetGroups =
            if state2.DefaultTargetGroups.IsEmpty then
                state1.DefaultTargetGroups
            else
                state2.DefaultTargetGroups @ state1.DefaultTargetGroups
          Certificates =
            if state2.Certificates.IsEmpty then
                state1.Certificates
            else
                state2.Certificates @ state1.Certificates
          SslPolicy = state2.SslPolicy |> ValueOption.orElse state1.SslPolicy }

    member inline x.For
        (
            config: ALBListenerConfig,
            [<InlineIfLambda>] f: unit -> ALBListenerConfig
        ) : ALBListenerConfig =
        let newConfig = f ()
        x.Combine(config, newConfig)

    member _.Run(config: ALBListenerConfig) : ALBListenerResource =
        let constructId = config.ConstructId |> Option.defaultValue "Listener"

        let props = ApplicationListenerProps()

        match config.LoadBalancer with
        | Some lb -> props.LoadBalancer <- lb
        | None -> failwith "LoadBalancer is required for ALB Listener"

        config.Port
        |> ValueOption.iter (fun v -> props.Port <- System.Nullable<float>(float v))

        config.Protocol |> ValueOption.iter (fun v -> props.Protocol <- v)

        if not config.DefaultTargetGroups.IsEmpty then
            props.DefaultTargetGroups <- config.DefaultTargetGroups |> Array.ofList

        if not config.Certificates.IsEmpty then
            props.Certificates <- config.Certificates |> Array.ofList

        config.SslPolicy |> ValueOption.iter (fun v -> props.SslPolicy <- v)

        { ConstructId = constructId
          Listener = null }

    [<CustomOperation("constructId")>]
    member _.ConstructId(config: ALBListenerConfig, id: string) = { config with ConstructId = Some id }

    [<CustomOperation("port")>]
    member _.Port(config: ALBListenerConfig, port: int) = { config with Port = ValueSome port }

    [<CustomOperation("protocol")>]
    member _.Protocol(config: ALBListenerConfig, protocol: ApplicationProtocol) =
        { config with
            Protocol = ValueSome protocol }

    [<CustomOperation("defaultTargetGroup")>]
    member _.DefaultTargetGroup(config: ALBListenerConfig, targetGroup: IApplicationTargetGroup) =
        { config with
            DefaultTargetGroups = targetGroup :: config.DefaultTargetGroups }

    [<CustomOperation("certificate")>]
    member _.Certificate(config: ALBListenerConfig, certificate: IListenerCertificate) =
        { config with
            Certificates = certificate :: config.Certificates }

    [<CustomOperation("sslPolicy")>]
    member _.SslPolicy(config: ALBListenerConfig, policy: SslPolicy) =
        { config with
            SslPolicy = ValueSome policy }

[<AutoOpen>]
module ALBBuilders =
    /// <summary>
    /// Creates a new Application Load Balancer builder with secure defaults.
    /// Example: applicationLoadBalancer "my-alb" { vpc myVpc; internetFacing true }
    /// </summary>
<<<<<<< HEAD
    let applicationLoadBalancer name = ALBBuilder name

    /// <summary>
    /// Creates a new ALB Target Group builder with secure defaults.
    /// Example: albTargetGroup "my-tg" { vpc myVpc; port 8080; healthCheckPath "/health" }
    /// </summary>
    let albTargetGroup name = ALBTargetGroupBuilder name

    /// <summary>
    /// Creates a new ALB Listener builder.
    /// Example: albListener myAlb { port 80; defaultTargetGroup myTg }
    /// </summary>
    let albListener loadBalancer = ALBListenerBuilder loadBalancer
=======
    let applicationLoadBalancer name = ALBBuilder(name)
>>>>>>> 90520c6e
<|MERGE_RESOLUTION|>--- conflicted
+++ resolved
@@ -467,8 +467,7 @@
     /// Creates a new Application Load Balancer builder with secure defaults.
     /// Example: applicationLoadBalancer "my-alb" { vpc myVpc; internetFacing true }
     /// </summary>
-<<<<<<< HEAD
-    let applicationLoadBalancer name = ALBBuilder name
+    let applicationLoadBalancer name = ALBBuilder(name)
 
     /// <summary>
     /// Creates a new ALB Target Group builder with secure defaults.
@@ -480,7 +479,4 @@
     /// Creates a new ALB Listener builder.
     /// Example: albListener myAlb { port 80; defaultTargetGroup myTg }
     /// </summary>
-    let albListener loadBalancer = ALBListenerBuilder loadBalancer
-=======
-    let applicationLoadBalancer name = ALBBuilder(name)
->>>>>>> 90520c6e
+    let albListener loadBalancer = ALBListenerBuilder loadBalancer