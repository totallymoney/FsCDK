--- conflicted
+++ resolved
@@ -41,13 +41,8 @@
       Tracing: Tracing option
       VpcSubnets: SubnetSelection option
       SecurityGroups: SecurityGroupRef list
-<<<<<<< HEAD
-      FileSystem: Amazon.CDK.AWS.Lambda.FileSystem option
+      FileSystem: FileSystem option
       DeadLetterQueue: QueueRef option
-=======
-      FileSystem: FileSystem option
-      DeadLetterQueue: IQueue option
->>>>>>> 90520c6e
       DeadLetterQueueEnabled: bool option
       AutoCreateDLQ: bool option // Auto-create SQS DLQ if not provided (Yan Cui recommendation)
       LoggingFormat: LoggingFormat option
@@ -706,45 +701,9 @@
         { defaultConfig () with
             VpcSubnets = Some vpcSubnets }
 
-<<<<<<< HEAD
-    member _.Yield(fileSystem: Amazon.CDK.AWS.Lambda.FileSystem) : FunctionConfig =
+    member _.Yield(fileSystem: FileSystem) : FunctionConfig =
         { defaultConfig () with
             FileSystem = Some fileSystem }
-=======
-    member _.Yield(fileSystem: FileSystem) : FunctionConfig =
-        { FunctionName = name
-          ConstructId = None
-          Handler = None
-          Runtime = None
-          CodePath = None
-          Environment = []
-          Timeout = None
-          Memory = None
-          Description = None
-          EventSources = []
-          EventSourceMappings = []
-          FunctionUrlOptions = None
-          Permissions = []
-          RolePolicyStatements = []
-          AsyncInvokeOptions = None
-          ReservedConcurrentExecutions = None
-          LogGroup = None
-          Role = None
-          InsightsVersion = None
-          CurrentVersionOptions = None
-          Layers = []
-          Architecture = None
-          Tracing = None
-          VpcSubnets = None
-          SecurityGroups = []
-          FileSystem = Some fileSystem
-          DeadLetterQueue = None
-          DeadLetterQueueEnabled = None
-          LoggingFormat = None
-          MaxEventAge = None
-          RetryAttempts = None
-          EnvironmentEncryption = None }
->>>>>>> 90520c6e
 
 // ============================================================================
 // Builders
