module FsCDK.Tests.CognitoTests

open System
open Expecto
open FsCDK
open Amazon.CDK
open Amazon.CDK.AWS.Cognito

[<Tests>]
let tests =
    testList
        "Cognito"
        [

          testCase "userPool applies secure defaults"
          <| fun _ ->
              let spec = userPool "Pool" { () }

              // Sign-in aliases default to email + username
              Expect.isTrue spec.Props.SignInAliases.Email.HasValue "Email sign-in should be enabled by default"
              Expect.isTrue spec.Props.SignInAliases.Email.Value "Email sign-in should be enabled by default"
              Expect.isTrue spec.Props.SignInAliases.Username.HasValue "Username sign-in should be enabled by default"
              Expect.isTrue spec.Props.SignInAliases.Username.Value "Username sign-in should be enabled by default"

              // Auto-verify email by default
              Expect.isTrue spec.Props.AutoVerify.Email.HasValue "Email auto-verify should be enabled"
              Expect.isTrue spec.Props.AutoVerify.Email.Value "Email auto-verify should be enabled"

              // Strong password policy defaults
              Expect.equal spec.Props.PasswordPolicy.MinLength.Value 8 "Min password length should be 8"
              Expect.isTrue spec.Props.PasswordPolicy.RequireLowercase.Value "Lowercase required"
              Expect.isTrue spec.Props.PasswordPolicy.RequireUppercase.Value "Uppercase required"
              Expect.isTrue spec.Props.PasswordPolicy.RequireDigits.Value "Digits required"
              Expect.isTrue spec.Props.PasswordPolicy.RequireSymbols.Value "Symbols required"

              // Account recovery and self-signup defaults
              Expect.equal
                  spec.Props.AccountRecovery.Value
                  AccountRecovery.EMAIL_ONLY
                  "Recovery should default to email only"

              Expect.isFalse spec.Props.SelfSignUpEnabled.Value "Self sign-up should default to false"

          // This test is skipped because it works well as single execution, but may fail when run on parallel with other tests.
          testCase "userPool custom attributes populate dictionary"
          <| fun _ ->

              let attr1 =
                  StringAttribute(
                      StringAttributeProps(
                          Mutable = Nullable<_>(true),
                          MinLen = Nullable<_>(1.),
                          MaxLen = Nullable<_>(10.)
                      )
                  )

              let attr2 = NumberAttribute(NumberAttributeProps(Mutable = Nullable<_>(true)))

              let spec =
                  userPool "PoolWithAttrs" {
                      customAttribute attr1
                      customAttribute attr2
                  }

              Expect.isNotNull spec.Props.CustomAttributes "CustomAttributes dictionary should be set"
              Expect.isTrue (spec.Props.CustomAttributes.Count >= 2) "At least two custom attributes expected"

          testCase "userPoolClient requires userPool"
          <| fun _ ->
              let mutable ex: exn option = None

              try
                  let _ = userPoolClient "Client" { () }
                  ()
              with e ->
                  ex <- Some e

              Expect.isSome ex "Expected an ArgumentException for missing user pool"

              match ex with
              | Some(:? ArgumentException as ae) ->
                  Expect.equal ae.ParamName "userPool" "ParamName should be 'userPool'"
              | Some e -> failtestf "Unexpected exception type: %A" e
              | None -> ()

          testCase "userPoolClient applies secure client defaults"
          <| fun _ ->
              // Create a minimal real UserPool to satisfy required prop type
              let app = new App()
              let stack = new Stack(app, "TestStack")
              let up = new UserPool(stack, "UP")

              let spec = userPoolClient "Client" { userPool up }

              // Defaults
              Expect.isFalse spec.Props.GenerateSecret.Value "Public clients should not generate secret by default"

              Expect.isTrue
                  spec.Props.PreventUserExistenceErrors.Value
                  "PreventUserExistenceErrors should default to true"

              // Auth flows default to SRP + password
              Expect.isTrue spec.Props.AuthFlows.UserSrp.Value "SRP auth flow should be enabled"
<<<<<<< HEAD
              Expect.isTrue spec.Props.AuthFlows.UserPassword.Value "Password auth flow should be enabled" ]
    |> testSequenced
=======
              Expect.isTrue spec.Props.AuthFlows.UserPassword.Value "Password auth flow should be enabled"

          testCase "resourceServer requires userPool"
          <| fun _ ->
              let mutable ex: exn option = None

              try
                  let _ = resourceServer "ApiServer" { () }
                  ()
              with e ->
                  ex <- Some e

              Expect.isSome ex "Expected an ArgumentException for missing user pool"

              match ex with
              | Some(:? ArgumentException as ae) ->
                  Expect.equal ae.ParamName "userPool" "ParamName should be 'userPool'"
              | Some e -> failtestf "Unexpected exception type: %A" e
              | None -> ()

          testCase "resourceServer builds with identifier and scopes"
          <| fun _ ->
              let app = new App()
              let stack = new Stack(app, "TestStack")
              let up = new UserPool(stack, "UP")

              let spec =
                  resourceServer "ApiServer" {
                      userPool up
                      identifier "api"
                      name "API Resource Server"
                      scope "read" "Read access"
                      scope "write" "Write access"
                      scope "admin" "Admin access"
                  }

              Expect.equal spec.Props.Identifier "api" "Identifier should be 'api'"
              Expect.equal spec.Props.Name "API Resource Server" "Name should be set"
              Expect.isNotNull spec.Props.Scopes "Scopes should be set" ]
>>>>>>> 374aa2e8
<|MERGE_RESOLUTION|>--- conflicted
+++ resolved
@@ -101,10 +101,8 @@
 
               // Auth flows default to SRP + password
               Expect.isTrue spec.Props.AuthFlows.UserSrp.Value "SRP auth flow should be enabled"
-<<<<<<< HEAD
               Expect.isTrue spec.Props.AuthFlows.UserPassword.Value "Password auth flow should be enabled" ]
     |> testSequenced
-=======
               Expect.isTrue spec.Props.AuthFlows.UserPassword.Value "Password auth flow should be enabled"
 
           testCase "resourceServer requires userPool"
@@ -144,4 +142,3 @@
               Expect.equal spec.Props.Identifier "api" "Identifier should be 'api'"
               Expect.equal spec.Props.Name "API Resource Server" "Name should be set"
               Expect.isNotNull spec.Props.Scopes "Scopes should be set" ]
->>>>>>> 374aa2e8
