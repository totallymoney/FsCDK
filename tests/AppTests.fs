module FsCDK.Tests.AppTests

open Amazon.CDK
open Amazon.CDK.AWS.DynamoDB
open Expecto
open FsCDK


[<Tests>]
let appTests =
    testList
<<<<<<< HEAD
        "FsCDK DSL"
        [ test "app with Dev and Prod stacks" {
              let devEnv =
                  environment {
                      account "123456789012"
                      region "us-east-1"
                  }

              let dev = stack "Dev" { props (stackProps { env devEnv }) }

              let prodEnv =
                  environment {
                      account "098765432109"
                      region "us-east-1"
                  }

              let prod = stack "Prod" { props (stackProps { env prodEnv }) }

              let specs = [ dev; prod ]

              Expect.equal specs.Length 2 "Should create exactly two stack specs"
              Expect.equal specs[0].Name "Dev" "First spec should be Dev"
              Expect.equal specs[1].Name "Prod" "Second spec should be Prod"
=======
        "FsCDK App Tests"
        [ test "App with no stacks" {
              let app = app { () }
              let cloudAssembly = app.Synth()
              Expect.equal cloudAssembly.Stacks.Length 0 "App should have no stacks"
>>>>>>> b85344d9
          }

          test "App with stacks" {
              let devEnv =
                  environment {
                      account "123456789012"
                      region "us-east-1"
                  }

              let prodEnv =
                  environment {
                      account "098765432109"
                      region "us-east-1"
                  }

              // 2) A Dev stack you can actually work with
              let devStack =
                  stack "Dev" {
                      stackProps {
                          env devEnv
                          description "Developer stack for feature work"
                          tags [ "service", "users"; "env", "dev" ]
                      }

                      table "users" {
                          partitionKey "id" AttributeType.STRING
                          billingMode BillingMode.PAY_PER_REQUEST
                          removalPolicy RemovalPolicy.DESTROY // fine for dev
                      }

                      queue "users-dlq" {
                          messageRetention (7.0 * 24.0 * 3600.0) // 7 days
                      }

                      queue "users-queue" {
                          deadLetterQueue "users-dlq" 5
                          visibilityTimeout 30.0
                      }

                      topic "user-events" { displayName "User events" }

                      subscription {
                          topic "user-events"
                          queue "users-queue"
                      }
                  }

              let prodStack =
                  stack "Prod" {
                      stackProps {
                          env prodEnv
                          stackName "users-prod"
                          terminationProtection true
                          tags [ "service", "users"; "env", "prod" ]
                      }

                      table "users" {
                          partitionKey "id" AttributeType.STRING
                          billingMode BillingMode.PAY_PER_REQUEST
                          removalPolicy RemovalPolicy.RETAIN // keep data safe
                          pointInTimeRecovery true
                      }
<<<<<<< HEAD
                  }

              // 4) Finally, build the app
              let app = app { stacks [ devStack; prodStack ] }

              Expect.equal app.Account null "App account should be null"

              // 5) Synthesize and validate
              let cloudAssembly = app.Synth()

              Expect.equal cloudAssembly.Stacks.Length 2 "App should have exactly two stacks"
              Expect.equal cloudAssembly.Stacks[0].DisplayName "Dev" "First spec should be Dev"
              Expect.equal cloudAssembly.Stacks[1].DisplayName "Prod (users-prod)" "Second spec should be Prod"
          }

          test "app with implicit yields" {
              let devEnv =
                  environment {
                      account "123456789012"
                      region "us-east-1"
                  }

              let prodEnv =
                  environment {
                      account "098765432109"
                      region "us-east-1"
                  }

              // Build app with implicit yields (no stacks wrapper)
              let app =
                  app {
                      stack "Dev" {
                          stackProps { env devEnv }

                          Table(table "users" { partitionKey "id" AttributeType.STRING })
                      }
=======
                  }

              let app =
                  app {
                      devStack
                      prodStack
                  }
>>>>>>> b85344d9

                      stack "Prod" {
                          stackProps { env prodEnv }

<<<<<<< HEAD
                          table "users" { partitionKey "id" AttributeType.STRING }
                      }
                  }

=======
>>>>>>> b85344d9
              let cloudAssembly = app.Synth()
              Expect.equal cloudAssembly.Stacks.Length 2 "App should have exactly two stacks"
<<<<<<< HEAD
          } ]
=======
              Expect.equal cloudAssembly.Stacks[0].DisplayName "Dev" "First spec should be Dev"
              Expect.equal cloudAssembly.Stacks[1].DisplayName "Prod (users-prod)" "Second spec should be Prod"
          } ]
    |> testSequenced
>>>>>>> b85344d9
<|MERGE_RESOLUTION|>--- conflicted
+++ resolved
@@ -9,37 +9,11 @@
 [<Tests>]
 let appTests =
     testList
-<<<<<<< HEAD
-        "FsCDK DSL"
-        [ test "app with Dev and Prod stacks" {
-              let devEnv =
-                  environment {
-                      account "123456789012"
-                      region "us-east-1"
-                  }
-
-              let dev = stack "Dev" { props (stackProps { env devEnv }) }
-
-              let prodEnv =
-                  environment {
-                      account "098765432109"
-                      region "us-east-1"
-                  }
-
-              let prod = stack "Prod" { props (stackProps { env prodEnv }) }
-
-              let specs = [ dev; prod ]
-
-              Expect.equal specs.Length 2 "Should create exactly two stack specs"
-              Expect.equal specs[0].Name "Dev" "First spec should be Dev"
-              Expect.equal specs[1].Name "Prod" "Second spec should be Prod"
-=======
         "FsCDK App Tests"
         [ test "App with no stacks" {
               let app = app { () }
               let cloudAssembly = app.Synth()
               Expect.equal cloudAssembly.Stacks.Length 0 "App should have no stacks"
->>>>>>> b85344d9
           }
 
           test "App with stacks" {
@@ -102,15 +76,16 @@
                           removalPolicy RemovalPolicy.RETAIN // keep data safe
                           pointInTimeRecovery true
                       }
-<<<<<<< HEAD
                   }
 
-              // 4) Finally, build the app
-              let app = app { stacks [ devStack; prodStack ] }
+              let app =
+                  app {
+                      devStack
+                      prodStack
+                  }
 
               Expect.equal app.Account null "App account should be null"
 
-              // 5) Synthesize and validate
               let cloudAssembly = app.Synth()
 
               Expect.equal cloudAssembly.Stacks.Length 2 "App should have exactly two stacks"
@@ -139,33 +114,15 @@
 
                           Table(table "users" { partitionKey "id" AttributeType.STRING })
                       }
-=======
-                  }
-
-              let app =
-                  app {
-                      devStack
-                      prodStack
-                  }
->>>>>>> b85344d9
 
                       stack "Prod" {
                           stackProps { env prodEnv }
 
-<<<<<<< HEAD
                           table "users" { partitionKey "id" AttributeType.STRING }
                       }
                   }
 
-=======
->>>>>>> b85344d9
               let cloudAssembly = app.Synth()
               Expect.equal cloudAssembly.Stacks.Length 2 "App should have exactly two stacks"
-<<<<<<< HEAD
           } ]
-=======
-              Expect.equal cloudAssembly.Stacks[0].DisplayName "Dev" "First spec should be Dev"
-              Expect.equal cloudAssembly.Stacks[1].DisplayName "Prod (users-prod)" "Second spec should be Prod"
-          } ]
-    |> testSequenced
->>>>>>> b85344d9
+    |> testSequenced