--- conflicted
+++ resolved
@@ -6,19 +6,6 @@
 [<EntryPoint>]
 let main _ =
     app {
-<<<<<<< HEAD
-        stacks
-            [ stack "MyFirstStack" {
-                  lambda "Playground-SayHello" {
-                      runtime Runtime.DOTNET_8
-                      handler "Playground::Handlers::sayHello"
-                      code (Code.FromAsset("../Playground/bin/Release/net8.0/publish"))
-                      timeout 30.0
-                      memory 256
-                      description "A simple hello world lambda"
-                  }
-              } ]
-=======
         stack "MyFirstStack" {
             lambda "Playground-SayHello" {
                 runtime Runtime.DOTNET_8
@@ -29,7 +16,6 @@
                 description "A simple hello world lambda"
             }
         }
->>>>>>> b85344d9
     }
     |> _.Synth()
     |> ignore
